--- conflicted
+++ resolved
@@ -1739,7 +1739,6 @@
   } else if (shutting_down_.Acquire_Load()) {
     // DB is being deleted; no more background compactions
   } else {
-<<<<<<< HEAD
     bool is_flush_pending = false;
     // no need to refcount since we're under a mutex
     for (auto cfd : *versions_->GetColumnFamilySet()) {
@@ -1755,6 +1754,8 @@
       if (bg_flush_scheduled_ < options_.max_background_flushes) {
         bg_flush_scheduled_++;
         env_->Schedule(&DBImpl::BGWorkFlush, this, Env::Priority::HIGH);
+      } else {
+        bg_schedule_needed_ = true;
       }
     }
     bool is_compaction_needed = false;
@@ -1763,30 +1764,13 @@
       if (cfd->current()->NeedsCompaction()) {
         is_compaction_needed = true;
         break;
-=======
-    bool is_flush_pending = imm_.IsFlushPending();
-    if (is_flush_pending) {
-      if (bg_flush_scheduled_ < options_.max_background_flushes) {
-        // memtable flush needed
-        bg_flush_scheduled_++;
-        env_->Schedule(&DBImpl::BGWorkFlush, this, Env::Priority::HIGH);
-      } else {
-        bg_schedule_needed_ = true;
->>>>>>> 45ad75db
       }
     }
 
     // Schedule BGWorkCompaction if there's a compaction pending
     // Do it only if max_background_compactions hasn't been reached and, in case
     // bg_manual_only_ > 0, if it's a manual compaction.
-<<<<<<< HEAD
     if ((manual_compaction_ || is_compaction_needed) &&
-        bg_compaction_scheduled_ < options_.max_background_compactions &&
-=======
-    if ((manual_compaction_ ||
-         versions_->current()->NeedsCompaction() ||
-         (is_flush_pending && (options_.max_background_flushes <= 0))) &&
->>>>>>> 45ad75db
         (!bg_manual_only_ || manual_compaction_)) {
       if (bg_compaction_scheduled_ < options_.max_background_compactions) {
         bg_compaction_scheduled_++;
